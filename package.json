--- conflicted
+++ resolved
@@ -1,10 +1,6 @@
 {
   "name": "azure-blob-storage",
-<<<<<<< HEAD
-  "version": "1.0.0",
-=======
   "version": "1.1.0",
->>>>>>> 8c0d91a9
   "author": "Elena Solomon <elenasolomon28@gmail.com>",
   "description": "azure-blob-storage",
   "private": true,
